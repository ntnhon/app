--- conflicted
+++ resolved
@@ -1440,9 +1440,6 @@
         LOG.d("email saved to %s", file_name)
         return file_name
 
-<<<<<<< HEAD
-    return ""
-=======
     return ""
 
 
@@ -1462,29 +1459,3 @@
         return file_name
 
     return ""
-
-
-def get_spamd_result(msg: Message) -> Optional[SpamdResult]:
-    spam_result_header = msg.get_all(headers.SPAMD_RESULT)
-    if not spam_result_header:
-        newrelic.agent.record_custom_event("SpamdCheck", {"header": "missing"})
-        return None
-
-    spam_entries = [entry.strip() for entry in str(spam_result_header[-1]).split("\n")]
-    for entry_pos in range(len(spam_entries)):
-        sep = spam_entries[entry_pos].find("(")
-        if sep > -1:
-            spam_entries[entry_pos] = spam_entries[entry_pos][:sep]
-
-    spamd_result = SpamdResult()
-
-    for header_value, dmarc_result in DmarcCheckResult.get_string_dict().items():
-        if header_value in spam_entries:
-            spamd_result.set_dmarc_result(dmarc_result)
-    for header_value, spf_result in SPFCheckResult.get_string_dict().items():
-        if header_value in spam_entries:
-            spamd_result.set_spf_result(spf_result)
-
-    newrelic.agent.record_custom_event("SpamdCheck", spamd_result.event_data())
-    return spamd_result
->>>>>>> 42f89b71
