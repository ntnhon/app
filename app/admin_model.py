--- conflicted
+++ resolved
@@ -186,24 +186,6 @@
 
         Session.commit()
 
-<<<<<<< HEAD
-    @action(
-        "login_as",
-        "Login as this user",
-        "Login as this user?",
-    )
-    def login_as(self, ids):
-        if len(ids) != 1:
-            flash("only 1 user can be selected", "error")
-            return
-
-        for user in User.filter(User.id.in_(ids)):
-            AdminAuditLog.logged_as_user(current_user.id, user.id)
-            Session.commit()
-            login_user(user)
-            flash(f"Login as user {user}", "success")
-            return redirect("/")
-=======
     # @action(
     #     "login_as",
     #     "Login as this user",
@@ -215,10 +197,10 @@
     #         return
     #
     #     for user in User.filter(User.id.in_(ids)):
+    #         AdminAuditLog.logged_as_user(current_user.id, user.id)
     #         login_user(user)
     #         flash(f"Login as user {user}", "success")
     #         return redirect("/")
->>>>>>> 9807d321
 
 
 def manual_upgrade(way: str, ids: [int], is_giveaway: bool):
@@ -345,13 +327,12 @@
         return ret
 
 
-<<<<<<< HEAD
-class PayoutAdmin(SLModelView):
-    column_searchable_list = ["id", "user.email"]
-    column_filters = ["id", "user.email"]
-    can_edit = True
-    can_create = True
-    can_delete = True
+#class PayoutAdmin(SLModelView):
+#    column_searchable_list = ["id", "user.email"]
+#    column_filters = ["id", "user.email"]
+#    can_edit = True
+#    can_create = True
+#    can_delete = True
 
 
 class AdminAuditLogAdmin(SLModelView):
@@ -360,12 +341,4 @@
     column_hide_backrefs = False
     can_edit = False
     can_create = False
-    can_delete = False
-=======
-# class PayoutAdmin(SLModelView):
-#     column_searchable_list = ["id", "user.email"]
-#     column_filters = ["id", "user.email"]
-#     can_edit = True
-#     can_create = True
-#     can_delete = True
->>>>>>> 9807d321
+    can_delete = False